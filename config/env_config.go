--- conflicted
+++ resolved
@@ -75,12 +75,10 @@
 	awsIgnoreConfiguredEndpoints = "AWS_IGNORE_CONFIGURED_ENDPOINT_URLS"
 	awsEndpointURL               = "AWS_ENDPOINT_URL"
 
-<<<<<<< HEAD
 	awsDisableRequestCompression      = "AWS_DISABLE_REQUEST_COMPRESSION"
 	awsRequestMinCompressionSizeBytes = "AWS_REQUEST_MIN_COMPRESSION_SIZE_BYTES"
-=======
+
 	awsS3DisableExpressSessionAuthEnv = "AWS_S3_DISABLE_EXPRESS_SESSION_AUTH"
->>>>>>> 0a955dd1
 )
 
 var (
@@ -276,7 +274,6 @@
 	// corresponding endpoint resolution field.
 	BaseEndpoint string
 
-<<<<<<< HEAD
 	// determine if request compression is allowed, default to false
 	// retrieved from env var AWS_DISABLE_REQUEST_COMPRESSION
 	DisableRequestCompression *bool
@@ -285,14 +282,13 @@
 	// default to 10240 and must be within 0 and 10485760 bytes inclusive
 	// retrieved from env var AWS_REQUEST_MIN_COMPRESSION_SIZE_BYTES
 	RequestMinCompressSizeBytes *int64
-=======
+
 	// Whether S3Express auth is disabled.
 	//
 	// This will NOT prevent requests from being made to S3Express buckets, it
 	// will only bypass the modified endpoint routing and signing behaviors
 	// associated with the feature.
 	S3DisableExpressAuth *bool
->>>>>>> 0a955dd1
 }
 
 // loadEnvConfig reads configuration values from the OS's environment variables.
